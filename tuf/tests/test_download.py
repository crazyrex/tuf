--- conflicted
+++ resolved
@@ -22,13 +22,6 @@
 
 """
 
-<<<<<<< HEAD
-import tuf
-import tuf.conf as conf
-import tuf.download as download
-import tuf.tests.unittest_toolbox as unittest_toolbox
-=======
->>>>>>> e7018bf9
 
 import hashlib
 import logging
@@ -40,8 +33,9 @@
 
 
 import tuf
+import tuf.conf as conf
+import tuf.download as download
 import tuf.log
-import tuf.download as download
 import tuf.tests.unittest_toolbox as unittest_toolbox
 
 logger = logging.getLogger('tuf.test_download')
@@ -215,11 +209,5 @@
 
 
 # Run unit test.
-<<<<<<< HEAD
-suite = unittest.TestLoader().loadTestsFromTestCase(TestDownload)
-unittest.TextTestRunner(verbosity=2).run(suite)
-
-=======
 if __name__ == '__main__':
-  unittest.main()
->>>>>>> e7018bf9
+  unittest.main()