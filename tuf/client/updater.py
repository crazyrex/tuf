"""
<Program Name>
  updater.py

<Author>
  Geremy Condra
  Vladimir Diaz <vladimir.v.diaz@gmail.com>

<Started>
  July 2012.  Based on a previous version of this module. (VLAD)

<Copyright>
  See LICENSE for licensing information.

<Purpose>
  'updater.py' is intended to be the only TUF module that software update
  systems need to utilize.  It provides a single class representing an
  updater that includes methods to download, install, and verify
  metadata/target files in a secure manner.  Importing 'updater.py' and
  instantiating its main class is all that is required by the client prior
  to a TUF update request.  The importation and instantiation steps allow
  TUF to load all of the required metadata files and set the repository mirror
  information.

  An overview of the update process:

  1. The software update system instructs TUF to check for updates.

  2. TUF downloads and verifies timestamp.txt.

  3. If timestamp.txt indicates that release.txt has changed, TUF downloads and
  verifies release.txt.

  4. TUF determines which metadata files listed in release.txt differ from those
  described in the last release.txt that TUF has seen.  If root.txt has changed,
  the update process starts over using the new root.txt.

  5. TUF provides the software update system with a list of available files
  according to targets.txt.

  6. The software update system instructs TUF to download a specific target
  file.

  7. TUF downloads and verifies the file and then makes the file available to
  the software update system.

<Example Client>

  # The client first imports the 'updater.py' module, the only module the
  # client is required to import.  The client will utilize a single class
  # from this module.
  import tuf.client.updater

  # The only other module the client interacts with is 'tuf.conf'.  The
  # client accesses this module solely to set the repository directory.
  # This directory will hold the files downloaded from a remote repository.
  tuf.conf.repository_directory = 'local-repository'
 
  # Next, the client creates a dictionary object containing the repository
  # mirrors.  The client may download content from any one of these mirrors.
  # In the example below, a single mirror named 'mirror1' is defined.  The
  # mirror is located at 'http://localhost:8001', and all of the metadata
  # and targets files can be found in the 'metadata' and 'targets' directory,
  # respectively.  If the client wishes to only download target files from
  # specific directories on the mirror, the 'confined_target_dirs' field
  # should be set.  In the example, the client has chosen '', which is
  # interpreted as no confinement.  In other words, the client can download
  # targets from any directory or subdirectories.  If the client had chosen
  # 'targets1/', they would have been confined to the '/targets/targets1/'
  # directory on the 'http://localhost:8001' mirror. 
  repository_mirrors = {'mirror1': {'url_prefix': 'http://localhost:8001',
                                    'metadata_path': 'metadata',
                                    'targets_path': 'targets',
                                    'confined_target_dirs': ['']}}

  # The updater may now be instantiated.  The Updater class of 'updater.py'
  # is called with two arguments.  The first argument assigns a name to this
  # particular updater and the second argument the repository mirrors defined
  # above.
  updater = tuf.client.updater.Updater('updater', repository_mirrors)

  # The client next calls the refresh() method to ensure it has the latest
  # copies of the metadata files.
  updater.refresh()

  # The target file information for all the repository targets is determined.
  targets = updater.all_targets()
  
  # Among these targets, determine the ones that have changed since the client's
  # last refresh().  A target is considered updated if it does not exist in
  # 'destination_directory' (current directory) or the target located there has
  # changed.
  destination_directory = '.'
  updated_targets = updater.updated_targets(targets, destination_directory)

  # Lastly, attempt to download each target among those that have changed.
  # The updated target files are saved locally to 'destination_directory'.
  for target in updated_targets:
    updater.download_target(target, destination_directory)

"""

import errno
import logging
import os
import shutil
import time

import tuf.conf
import tuf.download
import tuf.formats
import tuf.keydb
import tuf.log
import tuf.mirrors
import tuf.repo.signerlib
import tuf.roledb
import tuf.sig
import tuf.util

logger = logging.getLogger('tuf')


class Updater(object):
  """
  <Purpose>
    Provide a class that can download target files securely.  The updater
    keeps track of currently and previously trusted metadata, target files
    available to the client, target file attributes such as file size and 
    hashes, key and role information, metadata signatures, and the ability
    to determine when the download of a file should be permitted.

  <Updater Attributes>
    self.metadata:
      Dictionary holding the currently and previously trusted metadata.
      Example: {'current': {'root': ROOTROLE_SCHEMA,
                            'targets':TARGETSROLE_SCHEMA, ...},
                'previous': {'root': ROOTROLE_SCHEMA,
                             'targets':TARGETSROLE_SCHEMA, ...}}
    
    self.metadata_directory:
      The directory where trusted metadata is stored.
      
    self.fileinfo:
      A cache of lengths and hashes of stored metadata files.
      Example: {'root.txt': {'length': 13323,
                             'hashes': {'sha256': dbfac345..}},
                ...}

    self.mirrors:
      The repository mirrors from which metadata and targets are available.
      Conformant to 'tuf.formats.MIRRORDICT_SCHEMA'.
    
    self.name:
      The name of the updater instance.
 
  <Updater Methods>
    refresh():
      This method downloads, verifies, and loads metadata for the top-level
      roles in a specific order (i.e., timestamp -> release -> root -> targets)
      The expiration time for downloaded metadata is also verified.
      
      The metadata for delegated roles are not refreshed by this method, but by
      the target methods (e.g., all_targets(), targets_of_role(), target()).
      The refresh() method should be called by the client before any target
      requests.
    
    all_targets():
      Returns the target information for the 'targets' and delegated roles.
      Prior to extracting the target information, this method attempts a file
      download of all the target metadata that have changed.
    
    targets_of_role('targets'):
      Returns the target information for the targets of a specified role.
      Like all_targets(), delegated metadata is updated if it has changed.
    
    target(file_path):
      Returns the target information for a specific file identified by its file
      path.  This target method also downloads the metadata of updated targets.
    
    updated_targets(targets, destination_directory):
      After the client has retrieved the target information for those targets
      they are interested in updating, they would call this method to determine
      which targets have changed from those saved locally on disk.  All the
      targets that have changed are returns in a list.  From this list, they
      can request a download by calling 'download_target()'.
    
    download_target(target, destination_directory):
      This method performs the actual download of the specified target.  The
      file is saved to the 'destination_directory' argument.

    remove_obsolete_targets(destination_directory):
      Any files located in 'destination_directory' that were previously
      served by the repository but have since been removed, can be deleted
      from disk by the client by calling this method.

  """

  def __init__(self, updater_name, repository_mirrors):
    """
    <Purpose>
      Constructor.  Instantiating an updater object causes all the metadata
      files for the top-level roles to be read from disk, including the key
      and role information for the delegated targets of 'targets'.  The actual
      metadata for delegated roles is not loaded in __init__.  The metadata
      for these delegated roles, including nested delegated roles, are
      loaded, updated, and saved to the 'self.metadata' store by the target
      methods, like all_targets() and targets_of_role().
      
      The initial set of metadata files are provided by the software update
      system utilizing TUF.
      
      In order to use an updater, the following directories must already
      exist locally:
            
            {tuf.conf.repository_directory}/metadata/current
            {tuf.conf.repository_directory}/metadata/previous
      
      and, at a minimum, the root metadata file must exist:

            {tuf.conf.repository_directory}/metadata/current/root.txt
    
    <Arguments>
      updater_name:
        The name of the updater.
      
      repository_mirrors:
        A dictionary holding repository mirror information, conformant to
        'tuf.formats.MIRRORDICT_SCHEMA'.  This dictionary holds information
        such as the directory containing the metadata and target files, the
        server's URL prefix, and the target content directories the client
        should be confined to.
            
        repository_mirrors = {'mirror1': {'url_prefix': 'http://localhost:8001',
                                          'metadata_path': 'metadata',
                                          'targets_path': 'targets',
                                          'confined_target_dirs': ['']}}
    
    <Exceptions>
      tuf.FormatError:
        If the arguments are improperly formatted. 
      
      tuf.RepositoryError:
        If there is an error with the updater's repository files, such
        as a missing 'root.txt' file.

    <Side Effects>
      Th metadata files (e.g., 'root.txt', 'targets.txt') for the top-
      level roles are read from disk and stored in dictionaries.

    <Returns>
      None.

    """
  
    # Do the arguments have the correct format?
    # These checks ensure the arguments have the appropriate
    # number of objects and object types and that all dict
    # keys are properly named.
    # Raise 'tuf.FormatError' if there is a mistmatch.
    tuf.formats.NAME_SCHEMA.check_match(updater_name)
    tuf.formats.MIRRORDICT_SCHEMA.check_match(repository_mirrors)
   
    # Save the validated arguments.
    self.name = updater_name
    self.mirrors = repository_mirrors

    # Store the trusted metadata read from disk.
    self.metadata = {}
    
    # Store the currently trusted/verified metadata.
    self.metadata['current'] = {} 
    
    # Store the previously trusted/verified metadata.
    self.metadata['previous'] = {}

    # Store the file information of all the metadata files.  The dict keys are
    # paths, the dict values fileinfo data. This information can help determine
    # whether a metadata file has changed and so needs to be re-downloaded.
    self.fileinfo = {}
    
    # Store the location of the client's metadata directory.
    self.metadata_directory = {}
    
    # Ensure the repository metadata directory has been set.
    if tuf.conf.repository_directory is None:
      message = 'The TUF update client module must specify the directory' \
                ' containing the local repository files.' \
                '  "tuf.conf.repository_directory" MUST be set.'
      raise tuf.RepositoryError(message)

    # Set the path for the current set of metadata files.  
    repository_directory = tuf.conf.repository_directory
    current_path = os.path.join(repository_directory, 'metadata', 'current')
    
    # Ensure the current path is valid/exists before saving it.
    if not os.path.exists(current_path):
      message = 'Missing '+repr(current_path)+'.  This path must exist and, ' \
                'at a minimum, contain the root metadata file.' 
      raise tuf.RepositoryError(message)
    self.metadata_directory['current'] = current_path
    
    # Set the path for the previous set of metadata files. 
    previous_path = os.path.join(repository_directory, 'metadata', 'previous') 
   
    # Ensure the previous path is valid/exists.
    if not os.path.exists(previous_path):
      message = 'Missing '+repr(previous_path)+'.  This path must exist.'
      raise tuf.RepositoryError(message)
    self.metadata_directory['previous'] = previous_path
    
    # Load current and previous metadata.
    for metadata_set in ['current', 'previous']:
      for metadata_role in ['root', 'targets', 'release', 'timestamp']:
        self._load_metadata_from_file(metadata_set, metadata_role)
      
    # Raise an exception if the repository is missing the required 'root'
    # metadata.
    if 'root' not in self.metadata['current']:
      message = 'No root of trust! Could not find the "root.txt" file.'
      raise tuf.RepositoryError(message)




  def __str__(self):
    """
      The string representation of an Updater object.
    
    """
    
    return self.name





  def _load_metadata_from_file(self, metadata_set, metadata_role):
    """
    <Purpose>
      Load current or previous metadata if there is a local file.  If the 
      expected file belonging to 'metadata_role' (e.g., 'root.txt') cannot
      be loaded, raise an exception.  The extracted metadata object loaded
      from file is saved to the metadata store (i.e., self.metadata).
        
    <Arguments>        
      metadata_set:
        The string 'current' or 'previous', depending on whether one wants to
        load the currently or previously trusted metadata file.
            
      metadata_role:
        The name of the metadata. This is a role name and should
        not end in '.txt'.  Examples: 'root', 'targets', 'targets/linux/x86'.

    <Exceptions>
      tuf.RepositoryError:
        If the metadata could not be loaded or the extracted data is not a 
        valid metadata object.

      tuf.FormatError:
        If role information belonging to a delegated role of 'metadata_role'
        is improperly formatted.

      tuf.Error:
        If there was an error importing a delegated role of 'metadata_role'
        or the metadata set is not one currently supported.
    
    <Side Effects>
      If the metadata is loaded successfully, it is saved to the metadata
      store.  If 'metadata_role' is 'root', the role and key databases
      are reloaded.  If 'metadata_role' is a target metadata, all its
      delegated roles are refreshed.

    <Returns>
      None.
      
    """

    # Ensure we have a valid metadata set.
    if metadata_set not in ['current', 'previous']:
      raise tuf.Error('Invalid metadata set: '+repr(metadata_set))

    # Save and construct the full metadata path.
    metadata_directory = self.metadata_directory[metadata_set]
    metadata_filename = metadata_role + '.txt'
    metadata_filepath = os.path.join(metadata_directory, metadata_filename)
    
    # Ensure the metadata path is valid/exists, else ignore the call. 
    if os.path.exists(metadata_filepath):
      # Load the file.  The loaded object should conform to
      # 'tuf.formats.SIGNABLE_SCHEMA'.
      metadata_signable = tuf.util.load_json_file(metadata_filepath)

      # Ensure the loaded json object is properly formatted.
      try: 
        tuf.formats.check_signable_object_format(metadata_signable)
      except tuf.FormatError, e:
        raise tuf.RepositoryError('Invalid format: '+repr(metadata_filepath)+'.')

      # Extract the 'signed' role object from 'metadata_signable'.
      metadata_object = metadata_signable['signed']
   
      # Save the metadata object to the metadata store.
      self.metadata[metadata_set][metadata_role] = metadata_object
   
      # We need to rebuild the key and role databases if 
      # metadata object is 'root' or target metadata.
      if metadata_set == 'current':
        if metadata_role == 'root':
          self._rebuild_key_and_role_db()
        elif metadata_object['_type'] == 'Targets':
          # TODO: Should we also remove the keys of the delegated roles?
          tuf.roledb.remove_delegated_roles(metadata_role)
          self._import_delegations(metadata_role)





  def _rebuild_key_and_role_db(self):
    """
    <Purpose>
      Rebuild the key and role databases from the currently trusted
      'root' metadata object extracted from 'root.txt'.  This private
      function is called when a new/updated 'root' metadata file is loaded.
      This function will only store the role information for the top-level
      roles (i.e., 'root', 'targets', 'release', 'timestamp').

    <Arguments>
      None.

    <Exceptions>
      tuf.FormatError:
        If the 'root' metadata is improperly formatted.

      tuf.Error:
        If there is an error loading a role contained in the 'root'
        metadata.

    <Side Effects>
      The key and role databases are reloaded for the top-level roles.

    <Returns>
      None.
    
    """
    
    # Clobbering this means all delegated metadata files are rendered outdated
    # and will need to be reloaded.  However, reloading the delegated metadata
    # files is avoided here because fetching target information with methods
    # like all_targets() and target() always cause a refresh of these files.
    # The metadata files for delegated roles are also not loaded when the
    # repository is first instantiated.  Due to this setup, reloading delegated
    # roles is not required here.
    tuf.keydb.create_keydb_from_root_metadata(self.metadata['current']['root'])
    tuf.roledb.create_roledb_from_root_metadata(self.metadata['current']['root'])





  def _import_delegations(self, parent_role):
    """
    <Purpose>
      Import all the roles delegated by 'parent_role'.
    
    <Arguments>
      parent_role:
        The role whose delegations will be imported.
        
    <Exceptions>
      tuf.FormatError:
        If a key attribute of a delegated role's signing key is
        improperly formatted.

      tuf.Error:
        If the signing key of a delegated role cannot not be loaded.

    <Side Effects>
      The key and role database is modified to include the newly
      loaded roles delegated by 'parent_role'.

    <Returns>
      None.
          
    """
        
    current_parent_metadata = self.metadata['current'][parent_role]
  
    if 'delegations' not in current_parent_metadata:
      return

    # This could be quite slow with a huge number of delegations.
    keys_info = current_parent_metadata['delegations'].get('keys', {})
    roles_info = current_parent_metadata['delegations'].get('roles', [])

    logger.debug('Adding roles delegated from '+repr(parent_role)+'.')
   
    # Iterate through the keys of the delegated roles of 'parent_role'
    # and load them.
    for keyid, keyinfo in keys_info.items():
      if keyinfo['keytype'] == 'rsa': 
        rsa_key = tuf.rsa_key.create_from_metadata_format(keyinfo)
      
        # We specify the keyid to ensure that it's the correct keyid
        # for the key.
        try:
          tuf.keydb.add_rsakey(rsa_key, keyid)
        except tuf.KeyAlreadyExistsError:
          pass
        except (tuf.FormatError, tuf.Error), e:
          logger.exception('Failed to add keyid: '+repr(keyid)+'.')
          logger.error('Aborting role delegation for parent role '+parent_role+'.')
          raise
      else:
        logger.warn('Invalid key type for '+repr(keyid)+'.')
        continue

    # Add the roles to the role database.
    for roleinfo in roles_info:
      try:
        # NOTE: tuf.roledb.add_role will take care
        # of the case where rolename is None.
        rolename = roleinfo.get('name')
        logger.debug('Adding delegated role: '+str(rolename)+'.')
        tuf.roledb.add_role(rolename, roleinfo)
      except tuf.RoleAlreadyExistsError, e:
        logger.warn('Role already exists: '+rolename)
      except:
        logger.exception('Failed to add delegated role: '+rolename+'.')
        raise





  def refresh(self):
    """
    <Purpose>
      Update the latest copies of the metadata for the top-level roles.
      The update request process follows a specific order to ensure the
      metadata files are securely updated.
        
      The client would call refresh() prior to requesting target file
      information.  Calling refresh() ensures target methods, like
      all_targets() and target(), refer to the latest available content.
      The latest copies for delegated metadata are downloaded and updated
      by the target methods.

    <Arguments>
      None.

    <Exceptions>
      tuf.RepositoryError:
        If the metadata for any of the top-level roles cannot be updated.

      tuf.ExpiredMetadataError:
        If any metadata has expired.
        
    <Side Effects>
      Updates the metadata files for the top-level roles with the
      latest information.

    <Returns>
      None.
    
    """
        
    # Update the top-level metadata.  The _update_metadata_if_changed() and
    # _update_metadata() calls below do NOT perform an update if there
    # is insufficient trusted signatures for the specified metadata.
    # Raise 'tuf.RepositoryError' if an update fails.
    self._update_metadata('timestamp')

    self._update_metadata_if_changed('release', referenced_metadata='timestamp')

    self._update_metadata_if_changed('root')

    self._update_metadata_if_changed('targets')

    # Updated the top-level metadata (which all had valid signatures), however,
    # have they expired?  Raise 'tuf.ExpiredMetadataError' if any of the metadata
    # has expired.
    for metadata_role in ['timestamp', 'root', 'release', 'targets']:
      self._ensure_not_expired(metadata_role)





  def _update_metadata(self, metadata_role, fileinfo=None, compression=None):
    """
    <Purpose>
      Download, verify, and 'install' the metadata belonging to 'metadata_role'.
      Calling this function implies the metadata has been updated by the
      repository and thus needs to be re-downloaded.  The current and previous
      metadata stores are updated if the newly downloaded metadata is
      successfully downloaded and verified.
   
    <Arguments>
      metadata_role:
        The name of the metadata. This is a role name and should not end
        in '.txt'.  Examples: 'root', 'targets', 'targets/linux/x86'.
      
      fileinfo:
        A dictionary containing length and hashes of the metadata file.
        Ex: {"hashes": {"sha256": "3a5a6ec1f353...dedce36e0"}, 
             "length": 1340}

      compression:
        A string designating the compression type of 'metadata_role'.
        The 'release' metadata file may be optionally downloaded and stored in
        compressed form.  Currently, only metadata files compressed with 'gzip'
        are considered.  Any other string is ignored.

    <Exceptions>
      tuf.RepositoryError:
        The metadata could not be updated. This is not specific to a single
        failure but rather indicates that all possible ways to update the
        metadata have been tried and failed.

    <Side Effects>
      The metadata file belonging to 'metadata_role' is downloaded from a
      repository mirror.  If the metadata is valid, it is stored to the 
      metadata store.

    <Returns>
      None.
    
    """
    
    # Construct the metadata filename as expected by the download/mirror modules.
    metadata_filename = metadata_role + '.txt'
   
    # The 'release' metadata file may be compressed.  Add the appropriate
    # extension to 'metadata_filename'. 
    if compression == 'gzip':
      metadata_filename = metadata_filename + '.gz'

    # Reference to the 'get_list_of_mirrors' function.
    get_mirrors = tuf.mirrors.get_list_of_mirrors

    # Reference to the 'download_url_to_tempfileobj' function.
    download_file = tuf.download.download_url_to_tempfileobj

    # Extract file length and file hashes.  They will be passed as arguments
    # to 'download_file' function.
    if fileinfo is not None:
      file_length=fileinfo['length']
      file_hashes=fileinfo['hashes']
    else:
      file_length=None
      file_hashes=None

    # Attempt a file download from each mirror until the file is downloaded and
    # verified.  If the signature of the downloaded file is valid, proceed,
    # otherwise log a warning and try the next mirror.  'metadata_file_object'
    # is the file-like object returned by 'download.py'.  'metadata_signable'
    # is the object extracted from 'metadata_file_object'.  Metadata saved to
    # files are regarded as 'signable' objects, conformant to
    # 'tuf.formats.SIGNABLE_SCHEMA'.
    metadata_file_object = None
    metadata_signable = None
    for mirror_url in get_mirrors('meta', metadata_filename.encode("utf-8"), self.mirrors):
      try:
        metadata_file_object = download_file(mirror_url, file_hashes, 
                                             file_length)
      except tuf.DownloadError, e:
        logger.warn('Download failed from '+mirror_url+'.')
        continue
      if compression:
        metadata_file_object.decompress_temp_file_object(compression)

      # Read and load the downloaded file.
      metadata_signable = tuf.util.load_json_string(metadata_file_object.read())

      # Verify the signature on the downloaded metadata object.
      try:
        valid = tuf.sig.verify(metadata_signable, metadata_role)
      except (tuf.UnknownRoleError, tuf.FormatError, tuf.Error), e:
        # FIXME: Exception.message is deprecated in 2.6, and gone in 3.0,
        # but this is a workaround for Unicode messages. We need a long-term
        # solution with #61.
        # http://bugs.python.org/issue2517
        message = 'Unable to verify '+metadata_filename+':'+e.message.encode("utf-8")
        logger.exception(message)
        metadata_signable = None
        continue
      else:
        if valid:
          logger.debug('Good signature on '+mirror_url+'.')
          break
        else:
          logger.warn('Bad signature on '+mirror_url+'.')
          metadata_signable = None
          continue
    
    # Raise an exception if a valid metadata signable could not be downloaded
    # from any of the mirrors.
    if metadata_signable is None:
      message = 'Unable to update '+repr(metadata_filename)+'.'
      logger.error(message)
      raise tuf.RepositoryError(message)

    # Ensure the loaded 'metadata_signable' is properly formatted.
    try:
      tuf.formats.check_signable_object_format(metadata_signable)
    except tuf.FormatError, e:
      message = 'Unable to load '+repr(metadata_filename)+' after update: '+str(e)
      raise tuf.RepositoryError(message)

    # Is 'metadata_signable' newer than the currently installed
    # version?
    current_metadata_role = self.metadata['current'].get(metadata_role)
    
    # Compare metadata version numbers.  Ensure there is a current
    # version of the metadata role to be updated.
    if current_metadata_role is not None:
      current_version = current_metadata_role['version'] 
      downloaded_version = metadata_signable['signed']['version']
      if downloaded_version < current_version:
        message = repr(mirror_url)+' is older than the version currently '+\
          'installed.\nDownloaded version: '+str(downloaded_version)+'\n'+\
          'Current version: '+str(current_version)
        raise tuf.RepositoryError(message)
      
    # Reject the metadata if any specified targets are not allowed.
    if metadata_signable['signed']['_type'] == 'Targets':
      self._ensure_all_targets_allowed(metadata_role, metadata_signable['signed'])

    # The metadata has been verified. Move the metadata file into place.
    # First, move the 'current' metadata file to the 'previous' directory
    # if it exists.
    current_filepath = os.path.join(self.metadata_directory['current'],
                                    metadata_filename)
    current_filepath = os.path.abspath(current_filepath)
    tuf.util.ensure_parent_dir(current_filepath)
    
    previous_filepath = os.path.join(self.metadata_directory['previous'],
                                     metadata_filename)
    previous_filepath = os.path.abspath(previous_filepath)
    if os.path.exists(current_filepath):
      # Previous metadata might not exist, say when delegations are added.
      tuf.util.ensure_parent_dir(previous_filepath)
      shutil.move(current_filepath, previous_filepath)

    # Next, move the verified updated metadata file to the 'current' directory.
    # Note that the 'move' method comes from tuf.util's TempFile class.
    # 'metadata_file_object' is an instance of tuf.util.TempFile.
    metadata_file_object.move(current_filepath)
    
    # Extract the metadata object so we can store it to the metadata store.
    # 'current_metadata_object' set to 'None' if there is not an object
    # stored for 'metadata_role'.
    updated_metadata_object = metadata_signable['signed']
    current_metadata_object = self.metadata['current'].get(metadata_role)

    # Finally, update the metadata and fileinfo stores.
    logger.debug('Updated '+current_filepath+'.')
    self.metadata['previous'][metadata_role] = current_metadata_object
    self.metadata['current'][metadata_role] = updated_metadata_object
    self._update_fileinfo(metadata_filename) 




  def _update_metadata_if_changed(self, metadata_role, referenced_metadata='release'):
    """
    <Purpose>
      Update the metadata for 'metadata_role' if it has changed.  With the
      exception of the 'timestamp' role, all the top-level roles are updated
      by this function.  The 'timestamp' role is always downloaded from a mirror
      without first checking if it has been updated; it is updated in refresh()
      by calling _update_metadata('timestamp').  This function is also called for
      delegated role metadata, which are referenced by 'release'.
        
      If the metadata needs to be updated but an update cannot be obtained,
      this function will delete the file (with the exception of the root
      metadata, which never gets removed without a replacement).

      Due to the way in which metadata files are updated, it is expected that
      'referenced_metadata' is not out of date and trusted.  The refresh()
      method updates the top-level roles in 'timestamp -> release ->
      root -> targets' order.  For delegated metadata, the parent role is
      updated before the delegated role.  Taking into account that
      'referenced_metadata' is updated and verified before 'metadata_role',
      this function determines if 'metadata_role' has changed by checking
      the 'meta' field of the newly updated 'referenced_metadata'.

    <Arguments>
      metadata_role:
        The name of the metadata. This is a role name and should not end
        in '.txt'.  Examples: 'root', 'targets', 'targets/linux/x86'.

      referenced_metadata:
        This is the metadata that provides the role information for
        'metadata_role'.  For the top-level roles, the 'release' role
        is the referenced metadata for the 'root', and 'targets' roles.
        The 'timestamp' metadata is always downloaded regardless.  In
        other words, it is updated by calling _update_metadata('timestamp')
        and not by this function.  The referenced metadata for 'release'
        is 'timestamp'.  See refresh().
        
    <Exceptions>
      tuf.MetadataNotAvailableError:
        If 'metadata_role' could not be downloaded after determining
        that it had changed.
        
      tuf.RepositoryError:
        If the referenced metadata is missing.

    <Side Effects>
      If it is determined that 'metadata_role' has been updated, the metadata
      store (i.e., self.metadata) is updated with the new metadata and the
      affected stores modified (i.e., the previous metadata store is updated).
      If the metadata is 'targets' or a delegated targets role, the role
      database is updated with the new information, including its delegated
      roles.

    <Returns>
      None.
    
    """
        
    metadata_filename = metadata_role + '.txt'

    # Need to ensure the referenced metadata has been loaded.
    # The 'root' role may be updated without having 'release'
    # available.  
    if referenced_metadata not in self.metadata['current']:
      if metadata_role == 'root':
        new_fileinfo = None
      else:
        message = 'Cannot update '+repr(metadata_role)+' because ' \
                  +referenced_metadata+' is missing.'
        raise tuf.RepositoryError(message)
    # The referenced metadata has been loaded.  Extract the new
    # fileinfo for 'metadata_role' from it. 
    else:
      new_fileinfo = self.metadata['current'][referenced_metadata] \
                                  ['meta'][metadata_filename]

    # Simply return if the fileinfo has not changed according to the
    # fileinfo provided by the referenced metadata.
    if not self._fileinfo_has_changed(metadata_filename, new_fileinfo):
      return

    logger.info('Metadata '+repr(metadata_filename)+' has changed.')

    # There might be a compressed version of the 'release' metadata
    # that may be downloaded.  Check the 'meta' field of
    # 'referenced_metadata' to see if it is listed. 
    compression = None
    if metadata_role == 'release':
      gzip_path = metadata_filename + '.gz'
      if gzip_path in self.metadata['current'][referenced_metadata]['meta']:
        compression = 'gzip'

    try:
      self._update_metadata(metadata_role, fileinfo=new_fileinfo,
                            compression=compression)
    except tuf.RepositoryError, e:
      # The current metadata we have is not current but we couldn't
      # get new metadata. We shouldn't use the old metadata anymore.
      # This will get rid of in-memory knowledge of the role and
      # delegated roles, but will leave delegated metadata files as
      # current files on disk.
      # TODO: Should we get rid of the delegated metadata files?
      # We shouldn't need to, but we need to check the trust
      # implications of the current implementation.
      self._delete_metadata(metadata_role)
      message = 'Metadata for '+repr(metadata_role)+' could not be updated: '
      raise tuf.MetadataNotAvailableError(message+str(e))
    else:
      # We need to remove delegated roles because the delegated roles
      # may not be trusted anymore.
      if metadata_role == 'targets' or metadata_role.startswith('targets/'):
        logger.debug('Removing delegated roles of '+repr(metadata_role)+'.')
        # TODO: Should we also remove the keys of the delegated roles?
        tuf.roledb.remove_delegated_roles(metadata_role)
        self._import_delegations(metadata_role)





  def _ensure_all_targets_allowed(self, metadata_role, metadata_object):
    """
    <Purpose>
      Ensure the delegated targets of 'metadata_role' are allowed; this is
      determined by inspecting the delegations field of the parent role
      of 'metadata_role'.  If a target specified by 'metadata_object'
      is not found in the parent role's delegations field, raise an
      exception.
   
    <Arguments>
      metadata_role:
        The name of the metadata. This is a role name and should not end
        in '.txt'.  Examples: 'root', 'targets', 'targets/linux/x86'.
      
      metadata_object:
        The metadata role object for 'metadata_role'.  This is the object
        saved to the metadata store and stored in the 'signed' field of a
        'signable' object (metadata roles are saved to metadata files as a
        'signable' object).

    <Exceptions>
      tuf.RepositoryError:
        If the targets of 'metadata_role' are not allowed according to
        the parent's metadata file.
    
    <Side Effects>
      None.

    <Returns>
      None.
    
    """

    MISSING_ROLE_MESSAGE = '{parent_role} has not delegated to ' \
                           '{metadata_role}!'
    UNDELEGATED_TARGETS_MESSAGE = 'Role {metadata_role} specifies targets ' \
                                  '{undelegated_targets} which are not ' \
                                  'allowed paths according to the ' \
                                  'delegations set by {parent_role}.'

    # Return if 'metadata_role' is 'targets'.  'targets' is not
    # a delegated role.
    if metadata_role == 'targets':
      return
<<<<<<< HEAD
 
    # The targets of delegated roles are stored in the parent's
    # metadata file.  Retrieve the parent role of 'metadata_role'
    # to confirm 'metadata_role' contains valid targets.
    parent_role = tuf.roledb.get_parent_rolename(metadata_role)

    # Loop through the targets of 'metadata_role' and confirm
    # the targets, or their parent directory, exists in the role delegated paths
    # of the parent role.
    paths = self.metadata['current'][parent_role]['delegations'] \
                         ['roles'][metadata_role]['paths']
    for target_filepath in metadata_object['targets'].keys():
      parent_directory, junk = os.path.split(target_filepath)
      if target_filepath not in paths and parent_directory not in paths:
        message = 'Role '+repr(metadata_role)+' specifies target '+ \
                  target_filepath+' which is not an allowed path according '+ \
                  'to the delegations set by '+repr(parent_role)+'.'
        raise tuf.RepositoryError(message)
=======
    else:
      # The targets of delegated roles are stored in the parent's
      # metadata file.  Retrieve the parent role of 'metadata_role'
      # to confirm 'metadata_role' contains valid targets.
      parent_role = tuf.roledb.get_parent_rolename(metadata_role)

      # Iterate through the targets of 'metadata_role' and confirm
      # these targets with the paths listed in the parent role.
      roles = self.metadata['current'][parent_role]['delegations']['roles']
      role_index = tuf.repo.signerlib.find_delegated_role(roles, metadata_role)

      if role_index is None:
        raise tuf.RepositoryError(MISSING_ROLE_MESSAGE.format(
                                  parent_role=parent_role,
                                  metadata_role=metadata_role))
      else:
        role = roles[role_index]

        # Test for breach of delegation with set operations; asymptotically, this
        # is faster than a linear scan, but at the expense of memory.
        delegated_targets = set(role['paths'])
        signed_targets = set(metadata_object['targets'].keys())
        undelegated_targets = signed_targets - delegated_targets

        if len(undelegated_targets) > 0:
          raise tuf.RepositoryError(UNDELEGATED_TARGETS_MESSAGE.format(
                                    metadata_role=metadata_role,
                                    undelegated_targets=undelegated_targets,
                                    parent_role=parent_role))
>>>>>>> 6c2251c0
    




  def _fileinfo_has_changed(self, metadata_filename, new_fileinfo):
    """
    <Purpose>
      Determine whether the current fileinfo of 'metadata_filename'
      differs from 'new_fileinfo'.  The 'new_fileinfo' argument
      should be extracted from the latest copy of the metadata
      that references 'metadata_filename'.  Example: 'root.txt'
      would be referenced by 'release.txt'.
        
      'new_fileinfo' should only be 'None' if this is for updating
      'root.txt' without having 'release.txt' available.

    <Arguments>
      metadadata_filename:
        The metadata filename for the role.  For the 'root' role,
        'metadata_filename' would be 'root.txt'.

      new_fileinfo:
        A dict object representing the new file information for
        'metadata_filename'.  'new_fileinfo' may be 'None' when
        updating 'root' without having 'release' available.  This
        dict conforms to 'tuf.formats.FILEINFO_SCHEMA' and has
        the form:
        {'length': 23423
         'hashes': {'sha256': adfbc32343..}}
        
    <Exceptions>
      None.

    <Side Effects>
      If there is no fileinfo currently loaded for 'metada_filename',
      try to load it.

    <Returns>
      Boolean.  True if the fileinfo has changed, false otherwise.
    
    """
       
    # If there is no fileinfo currently stored for 'metadata_filename',
    # try to load the file, calculate the fileinfo, and store it.
    if metadata_filename not in self.fileinfo:
      self._update_fileinfo(metadata_filename)

    # Return true if there is no fileinfo for 'metadata_filename'.
    # 'metadata_filename' is not in the 'self.fileinfo' store
    # and it doesn't exist in the 'current' metadata location.
    if self.fileinfo.get(metadata_filename) is None:
      return True

    # 'new_fileinfo' should only be 'None' if updating 'root.txt'
    # without having 'release.txt'.
    if new_fileinfo is None:
      return True

    current_fileinfo = self.fileinfo[metadata_filename]

    if current_fileinfo['length'] != new_fileinfo['length']:
      return True

    # Now compare hashes. Note that the reason we can't just do a simple
    # equality check on the fileinfo dicts is that we want to support the
    # case where the hash algorithms listed in the metadata have changed
    # without having that result in considering all files as needing to be
    # updated, or not all hash algorithms listed can be calculated on the
    # specific client.
    for algorithm, hash_value in new_fileinfo['hashes'].items():
      # We're only looking for a single match. This isn't a security
      # check, we just want to prevent unnecessary downloads.
      if hash_value == current_fileinfo['hashes'][algorithm]:
        return False

    return True





  def _update_fileinfo(self, metadata_filename):
    """
    <Purpose>
      Update the 'self.fileinfo' entry for the metadata belonging to
      'metadata_filename'.  If the 'current' metadata for 'metadata_filename'
      cannot be loaded, set the its fileinfo' to 'None' to  signal that
      it is not in the 'self.fileinfo' AND it also doesn't exist locally.

    <Arguments>
      metadata_filename:
        The metadata filename for the role.  For the 'root' role,
        'metadata_filename' would be 'root.txt'.

    <Exceptions>
      None.

    <Side Effects>
      The file details of 'metadata_filename' is calculated and
      stored to the 'self.fileinfo' store.

    <Returns>
      None.

    """
        
    # In case we delayed loading the metadata and didn't do it in
    # __init__ (such as with delegated metadata), then get the file
    # info now.
       
    # Save the path to the current metadata file for 'metadata_filename'.
    current_filepath = os.path.join(self.metadata_directory['current'],
                                    metadata_filename)
    # If the path is invalid, simply return and leave fileinfo unset.
    if not os.path.exists(current_filepath):
      self.fileinfo[current_filepath] = None
      return
   
    # Extract the file information from the actual file and save it
    # to the fileinfo store.
    file_length, hashes = tuf.util.get_file_details(current_filepath)
    metadata_fileinfo = tuf.formats.make_fileinfo(file_length, hashes)
    self.fileinfo[metadata_filename] = metadata_fileinfo
  
 



  def _move_current_to_previous(self, metadata_role):
    """
    <Purpose>
      Move the current metadata file for 'metadata_role' to the previous
      directory.

    <Arguments>
      metadata_role:
        The name of the metadata. This is a role name and should not end
        in '.txt'.  Examples: 'root', 'targets', 'targets/linux/x86'.
    
    <Exceptions>
      None.

    <Side Effects>
     The metadata file for 'metadata_role' is removed from 'current'
     and moved to the 'previous' directory.

    <Returns>
      None.

    """

    # Get the 'current' and 'previous' full file paths for 'metadata_role'
    metadata_filepath = metadata_role + '.txt'
    previous_filepath = os.path.join(self.metadata_directory['previous'],
                                     metadata_filepath)
    current_filepath = os.path.join(self.metadata_directory['current'],
                                    metadata_filepath)
   
    # Remove the previous path if it exists.
    if os.path.exists(previous_filepath):
      os.remove(previous_filepath)
    
    # Move the current path to the previous path.  
    if os.path.exists(current_filepath):
      tuf.util.ensure_parent_dir(previous_filepath)
      os.rename(current_filepath, previous_filepath)





  def _delete_metadata(self, metadata_role):
    """
    <Purpose>
      Remove all (current) knowledge of 'metadata_role'.  The metadata
      belonging to 'metadata_role' is removed from the current
      'self.metadata' store and from the role database. The 'root.txt' role
      file is never removed.

    <Arguments>
      metadata_role:
        The name of the metadata. This is a role name and should not end
        in '.txt'.  Examples: 'root', 'targets', 'targets/linux/x86'.

    <Exceptions>
      None.

    <Side Effects>
      The role database is modified and the metadata for 'metadata_role'
      removed from the 'self.metadata' store.
    
    <Returns>
      None.
    
    """
      
    # The root metadata role is never deleted without a replacement.
    if metadata_role == 'root':
      return
    
    # Get rid of the current metadata file.
    self._move_current_to_previous(metadata_role)
    
    # Remove knowledge of the role.
    if metadata_role in self.metadata['current']:
      del self.metadata['current'][metadata_role]
    tuf.roledb.remove_role(metadata_role)





  def _ensure_not_expired(self, metadata_role):
    """
    <Purpose>
      Raise an exception if the current specified metadata has expired.
    
    <Arguments>
      metadata_role:
        The name of the metadata. This is a role name and should not end
        in '.txt'.  Examples: 'root', 'targets', 'targets/linux/x86'.
    
    <Exceptions>
      tuf.ExpiredMetadataError:
        If 'metadata_role' has expired.

    <Side Effects>
      None.

    <Returns>
      None.
    
    """
  
    # Construct the full metadata filename and the location of its
    # current path.  The current path of 'metadata_role' is needed
    # to log the exact filename of the expired metadata.
    metadata_filename = metadata_role + '.txt'
    rolepath =  os.path.join(self.metadata_directory['current'],
                             metadata_filename)
    rolepath = os.path.abspath(rolepath)
    
    # Extract the expiration time.
    expires = self.metadata['current'][metadata_role]['expires']
   
    # If the current time has surpassed the expiration date, raise
    # an exception.  'expires' is in YYYY-MM-DD HH:MM:SS format, so
    # convert it to seconds since the epoch, which is the time format
    # returned by time.time() (i.e., current time), before comparing.
    if tuf.formats.parse_time(expires) < time.time():
      message = 'Metadata '+repr(rolepath)+' expired on '+expires+' UTC.'
      raise tuf.ExpiredMetadataError(message)





  def all_targets(self):
    """
    <Purpose> 
      Get a list of the target information for all the trusted targets
      on the repository.  This list also includes all the targets of
      delegated roles.  The list conforms to 'tuf.formats.TARGETFILES_SCHEMA'
      and has the form:
      [{'filepath': 'a/b/c.txt',
        'fileinfo': {'length': 13323,
                     'hashes': {'sha256': dbfac345..}}
       ...]

    <Arguments>
      None.

    <Exceptions>
      tuf.RepositoryError:
        If the metadata for the 'targets' role is missing from
        the 'release' metadata.

      tuf.UnknownRoleError:
        If one of the roles could not be found in the role database.

    <Side Effects>
      The metadata for target roles is updated and stored.

    <Returns>
     A list of targets, conformant to 'tuf.formats.TARGETFILES_SCHEMA'.

    """
    
    # Load the most up-to-date targets of the 'targets' role and all
    # delegated roles.
    self._refresh_targets_metadata(include_delegations=True)
 
    all_targets = []
    # Fetch the targets for the 'targets' role.
    all_targets = self._targets_of_role('targets', skip_refresh=True)

    # Fetch the targets for the delegated roles.
    for delegated_role in tuf.roledb.get_delegated_rolenames('targets'):
      all_targets = self._targets_of_role(delegated_role, all_targets,
                                          skip_refresh=True)
    
    return all_targets





  def _refresh_targets_metadata(self, rolename='targets', include_delegations=False):
    """
    <Purpose>
      Refresh the targets metadata of 'rolename'.  If 'include_delegations'
      is True, include all the delegations that follow 'rolename'.  The metadata
      for the 'targets' role is updated in refresh() by the 
      _update_metadata_if_changed('targets') call, not here.  Delegated roles
      are not loaded when the repository is first initialized.  They are loaded
      from disk, updated if they have changed, and stored to the 'self.metadata'
      store by this function.  This function is called by the target methods,
      like all_targets() and targets_of_role().

    <Arguments>
      rolename:
        This is a delegated role name and should not end
        in '.txt'.  Example: 'targets/linux/x86'.
      
      include_delegations:
         Boolean indicating if the delegated roles set by 'rolename' should
         be refreshed.

    <Exceptions>
      tuf.RepositoryError:
        If the metadata file for the 'targets' role is missing
        from the 'release' metadata.

    <Side Effects>
      The metadata for the delegated roles are loaded and updated if they
      have changed.  Delegated metadata is removed from the role database if
      it has expired.

    <Returns>
      None.

    """

    roles_to_update = []

    # See if this role provides metadata and, if we're including
    # delegations, look for metadata from delegated roles.
    role_prefix = rolename + '/'
    for metadata_path in self.metadata['current']['release']['meta'].keys():
      if metadata_path == rolename + '.txt':
        roles_to_update.append(metadata_path[:-len('.txt')])
      elif include_delegations and metadata_path.startswith(role_prefix):
        roles_to_update.append(metadata_path[:-len('.txt')])

    # Remove the 'targets' role because it gets updated when the targets.txt
    # file is updated in _update_metadata_if_changed('targets').
    if rolename == 'targets':
      try:
        roles_to_update.remove('targets')
      except ValueError:
        message = 'The Release metadata file is missing the targets.txt entry.'
        raise tuf.RepositoryError(message)
  
    # If there is nothing to refresh, we are done.
    if not roles_to_update:
      return

    # Sort the roles so that parent roles always come first.
    roles_to_update.sort()
    logger.debug('Roles to update: '+repr(roles_to_update)+'.')

    # Iterate through 'roles_to_update', load its metadata
    # file, and update it if it has changed.
    for rolename in roles_to_update:
      self._load_metadata_from_file('previous', rolename)
      self._load_metadata_from_file('current', rolename)

      self._update_metadata_if_changed(rolename)

      # Remove the role if it has expired.
      try:
        self._ensure_not_expired(rolename)
      except tuf.ExpiredMetadataError:
        tuf.roledb.remove_role(rolename)





  def _targets_of_role(self, rolename, targets=None, skip_refresh=False):
    """
    <Purpose>
      Return the target information for all the targets of 'rolename'.
      The returned information is a list conformant to
      'tuf.formats.TARGETFILES_SCHEMA' and has the form:
      [{'filepath': 'a/b/c.txt',
        'fileinfo': {'length': 13323,
                     'hashes': {'sha256': dbfac345..}}
       ...]

    <Arguments>
      rolename:
        This is a role name and should not end
        in '.txt'.  Examples: 'targets', 'targets/linux/x86'.
      
      targets:
        A list of targets containing target information, conformant to
        'tuf.formats.TARGETFILES_SCHEMA'.

      skip_refresh:
        A boolean indicating if the target metadata for 'rolename'
        should be refreshed.

    <Exceptions>
      tuf.UnknownRoleError:
        If 'rolename' is not found in the role database.

    <Side Effects>
      The metadata for 'rolename' is refreshed if 'skip_refresh' is False.

    <Returns>
      A list of dict objects containing the target information of all the
      targets of 'rolename'.  Conformant to 'tuf.formats.TARGETFILES_SCHEMA'.

    """

    if targets is None:
      targets = []

    logger.debug('Getting targets of role: '+repr(rolename)+'.')

    if not tuf.roledb.role_exists(rolename):
      raise tuf.UnknownRoleError(rolename)

    # We do not need to worry about the target paths being trusted because
    # this is enforced before any new metadata is accepted.
    if not skip_refresh:
      self._refresh_targets_metadata(rolename)
  
    # Do we have metadata for 'rolename'?
    if rolename not in self.metadata['current']:
      message = 'No metadata for '+rolename+'. Unable to determine targets.'
      logger.debug(message)
      return targets

    # Get the targets specified by the role itself.
    for filepath, fileinfo in self.metadata['current'][rolename]['targets'].items():
      new_target = {} 
      new_target['filepath'] = filepath 
      new_target['fileinfo'] = fileinfo
      
      targets.append(new_target)

    return targets





  def targets_of_role(self, rolename='targets'):
    """
    <Purpose> 
      Return a list of trusted targets directly specified by 'rolename'.
      The returned information is a list conformant to
      tuf.formats.TARGETFILES_SCHEMA and has the form:
      [{'filepath': 'a/b/c.txt',
        'fileinfo': {'length': 13323,
                     'hashes': {'sha256': dbfac345..}}
       ...]
      
      This may be a very slow operation if there is a large number of
      delegations and many metadata files aren't already downloaded.

    <Arguments>
      rolename:
        The name of the role whose list of targets are wanted.
        The name of the role should start with 'targets'.
       
    <Exceptions>
      tuf.FormatError:
        If 'rolename' is improperly formatted.
     
      tuf.RepositoryError:
        If the metadata of 'rolename' could not be updated.

      tuf.UnknownRoleError:
        If 'rolename' is not found in the role database.

    <Side Effects>
      The metadata for updated delegated roles are downloaded and stored.
      
    <Returns>
      A list of targets, conformant to 'tuf.formats.TARGETFILES_SCHEMA'. 

    """
      
    # Does 'rolename' have the correct format?
    # Raise 'tuf.FormatError' if there is a mismatch.
    tuf.formats.RELPATH_SCHEMA.check_match(rolename)

    self._refresh_targets_metadata(rolename)
    
    return self._targets_of_role(rolename, skip_refresh=True)





  def target(self, target_filepath):
    """
    <Purpose>
      Return the target file information for 'target_filepath'. We interrogate
      the tree of target delegations in order of appearance (which implicitly
      order trustworthiness), and return the matching target found in the most
      trusted role.

    <Arguments>    
      target_filepath:
        The path to the target file on the repository. This
        will be relative to the 'targets' (or equivalent) directory
        on a given mirror.

    <Exceptions>
      tuf.FormatError:
        If 'target_filepath' is improperly formatted.

      tuf.RepositoryError:
        If 'target_filepath' was not found.

      Exception:
        In case of an unforeseen runtime error.
   
    <Side Effects>
      The metadata for updated delegated roles are download and stored.
    
    <Returns>
      The target information for 'target_filepath', conformant to
      'tuf.formats.TARGETFILE_SCHEMA'.
    
    """

    # Does 'target_filepath' have the correct format?
    # Raise 'tuf.FormatError' if there is a mismatch.
    tuf.formats.RELPATH_SCHEMA.check_match(target_filepath)

    # Refresh the target metadata for all the delegated roles. 
    self._refresh_targets_metadata(include_delegations=True)

    # The target is assumed to be missing until proven otherwise.
    target = None

    try:
      current_metadata = self.metadata['current']
      role_names = ['targets']

      # Preorder depth-first traversal of the tree of target delegations.
      while len(role_names) > 0 and target is None:
        # Pop the role name from the top of the stack.
        role_name = role_names.pop(-1)
        role_metadata = current_metadata[role_name]
        targets = role_metadata['targets']
        delegations = role_metadata.get('delegations', {})
        child_roles = delegations.get('roles', [])

        # Does the current role name have our target?
        logger.info('Asking role '+role_name+' about target '+target_filepath)
        for filepath, fileinfo in targets.iteritems():
          if filepath == target_filepath:
            logger.info('Found target '+target_filepath+' in role '+role_name)
            target = {'filepath': filepath, 'fileinfo': fileinfo}
            break

        # Push children in reverse order of appearance onto the stack.
        for child_role in reversed(child_roles):
          child_role_name = child_role['name']
          child_role_paths = child_role['paths']

          # Ensure that we explore only delegated roles trusted with the target.
          # We assume conservation of delegated paths in the complete tree of
          # delegations. Note that the call to _ensure_all_targets_allowed in
          # _update_metadata should already ensure that all targets metadata is
          # valid; i.e. that the targets signed by a delegatee is a proper
          # subset of the targets delegated to it by the delegator.
          # Nevertheless, we check it again here for performance and safety
          # reasons.
          if target_filepath in child_role_paths:
            role_names.append(child_role_name)
    except:
      raise
    finally:
      # Raise an exception if the target information could not be retrieved.
      if target is None:
        message = target_filepath+' not found.'
        logger.error(message)
        raise tuf.RepositoryError(message)
      # Otherwise, return the found target.
      else:
        return target





  def remove_obsolete_targets(self, destination_directory):
    """
    <Purpose>
      Remove any files that are in 'previous' but not 'current'.  This
      makes it so if you remove a file from a repository, it actually goes
      away.  The targets for the 'targets' role and all delegated roles
      are checked.
    
    <Arguments>
      destination_directory:
        The directory containing the target files tracked by TUF.

    <Exceptions>
      tuf.FormatError:
        If 'destination_directory' is improperly formatted.
      
      tuf.RepositoryError:
        If an error occurred removing any files.

    <Side Effects>
      Target files are removed from disk.

    <Returns>
      None.

    """
  
    # Does 'destination_directory' have the correct format?
    # Raise 'tuf.FormatError' if there is a mismatch.
    tuf.formats.PATH_SCHEMA.check_match(destination_directory)

    # Iterate through the rolenames and verify whether the 'previous'
    # directory contains a target no longer found in 'current'.
    for role in tuf.roledb.get_rolenames():
      if role.startswith('targets'):
        if role in self.metadata['previous'] and self.metadata['previous'][role] != None:
          for target in self.metadata['previous'][role]['targets'].keys():
            if target not in self.metadata['current'][role]['targets'].keys():
              # 'target' is only in 'previous', so remove it.
              logger.warn('Removing obsolete file: '+repr(target)+'.')
              # Remove the file if it hasn't been removed already.
              destination = os.path.join(destination_directory, target) 
              try:
                os.remove(destination)
              except OSError, e:
                # If 'filename' already removed, just log it.
                if e.errno == errno.ENOENT:
                  logger.info('File '+repr(destination)+' was already removed.')
                else:
                  logger.error(str(e))
              except Exception, e:
                logger.error(str(e))





  def updated_targets(self, targets, destination_directory):
    """
    <Purpose>
      Return the targets in 'targets' that have changed.  Targets are
      considered changed if they do not exist at 'destination_directory'
      or the target located there has mismatched file properties.

      The returned information is a list conformant to
      'tuf.formats.TARGETFILES_SCHEMA' and has the form:
      [{'filepath': 'a/b/c.txt',
        'fileinfo': {'length': 13323,
                     'hashes': {'sha256': dbfac345..}}
       ...]

    <Arguments>
      targets:
        A list of target files.

      destination_directory:
        The directory containing the target files.

    <Exceptions>
      tuf.FormatError:
        If the arguments are improperly formatted.

    <Side Effects>
      The files in 'targets' are read and their hashes computed. 

    <Returns>
      A list of targets, conformant to 'tuf.formats.TARGETFILES_SCHEMA'.

    """

    # Do the arguments have the correct format?
    # Raise 'tuf.FormatError' if there is a mismatch.
    tuf.formats.TARGETFILES_SCHEMA.check_match(targets)
    tuf.formats.PATH_SCHEMA.check_match(destination_directory)

    updated_targets = []

    for target in targets:
      # Get the target's filepath located in 'destination_directory'.
      # We will compare targets against this file.
      target_filepath = os.path.join(destination_directory, target['filepath'])
      
      # Try one of the algorithm/digest combos for a mismatch.  We break
      # as soon as we find a mismatch.
      for algorithm, digest in target['fileinfo']['hashes'].items():
        digest_object = None
        try:
          digest_object = tuf.hash.digest_filename(target_filepath,
                                                   algorithm=algorithm)
        # This exception would occur if the target does not exist locally. 
        except IOError:
          updated_targets.append(target)
          break
        # The file does exist locally, check if its hash differs. 
        if digest_object.hexdigest() != digest:
          updated_targets.append(target)
          break
    
    return updated_targets





  def download_target(self, target, destination_directory):
    """
    <Purpose>
      Download 'target' and verify it is trusted.
        
      This will only store the file at 'destination_directory' if the downloaded
      file matches the description of the file in the trusted metadata.
    
    <Arguments>
      target:
        The target to be downloaded.  Conformant to
        'tuf.formats.TARGETFILE_SCHEMA'.

      destination_directory:
        The directory to save the downloaded target file.

    <Exceptions>
      tuf.FormatError:
        If 'target' is not properly formatted.

      tuf.DownloadError:
        If a target could not be downloaded from any of the mirrors.

    <Side Effects>
      A target file is saved to the local system.

    <Returns>
      None.

    """

    # Do the arguments have the correct format? 
    # This check ensures the arguments have the appropriate 
    # number of objects and object types, and that all dict
    # keys are properly named.
    # Raise 'tuf.FormatError' if the check fail.
    tuf.formats.TARGETFILE_SCHEMA.check_match(target)
    tuf.formats.PATH_SCHEMA.check_match(destination_directory)
   
    # Reference to the 'get_list_of_mirrors' function.
    get_mirrors = tuf.mirrors.get_list_of_mirrors

    # Reference to the 'download_url_to_tempfileobj' function.
    download_file = tuf.download.download_url_to_tempfileobj

    # Extract the target file information.
    target_filepath = target['filepath']
    trusted_length = target['fileinfo']['length']
    trusted_hashes = target['fileinfo']['hashes']

    target_file_object = None
    # Iterate through the repositority mirrors until we successfully
    # download a target.
    for mirror_url in get_mirrors('target', target_filepath, self.mirrors):
      try: 
        target_file_object = download_file(mirror_url, trusted_hashes,
                                           trusted_length)
        break
      except (tuf.DownloadError, tuf.FormatError), e:
        logger.warn('Download failed from '+mirror_url+'.')
        target_file_object = None
        continue
    # We have gone through all the mirrors.  Did we get a target file object?
    if target_file_object == None: 
      raise tuf.DownloadError('No download locations known.')
   
    # We acquired a target file object from a mirror.  Move the file into
    # place (i.e., locally to 'destination_directory').
    destination = os.path.join(destination_directory, target_filepath)
    destination = os.path.abspath(destination)
    target_dirpath = os.path.dirname(destination)
    if target_dirpath:
      try:
        os.makedirs(target_dirpath)
      except OSError, e:
        if e.errno == errno.EEXIST:
          pass
        else:
          raise
    
    target_file_object.move(destination)<|MERGE_RESOLUTION|>--- conflicted
+++ resolved
@@ -916,37 +916,39 @@
     
     """
 
-    MISSING_ROLE_MESSAGE = '{parent_role} has not delegated to ' \
-                           '{metadata_role}!'
-    UNDELEGATED_TARGETS_MESSAGE = 'Role {metadata_role} specifies targets ' \
-                                  '{undelegated_targets} which are not ' \
-                                  'allowed paths according to the ' \
-                                  'delegations set by {parent_role}.'
-
     # Return if 'metadata_role' is 'targets'.  'targets' is not
     # a delegated role.
     if metadata_role == 'targets':
       return
-<<<<<<< HEAD
- 
-    # The targets of delegated roles are stored in the parent's
-    # metadata file.  Retrieve the parent role of 'metadata_role'
-    # to confirm 'metadata_role' contains valid targets.
-    parent_role = tuf.roledb.get_parent_rolename(metadata_role)
-
-    # Loop through the targets of 'metadata_role' and confirm
-    # the targets, or their parent directory, exists in the role delegated paths
-    # of the parent role.
-    paths = self.metadata['current'][parent_role]['delegations'] \
-                         ['roles'][metadata_role]['paths']
-    for target_filepath in metadata_object['targets'].keys():
-      parent_directory, junk = os.path.split(target_filepath)
-      if target_filepath not in paths and parent_directory not in paths:
-        message = 'Role '+repr(metadata_role)+' specifies target '+ \
-                  target_filepath+' which is not an allowed path according '+ \
-                  'to the delegations set by '+repr(parent_role)+'.'
+    else: 
+      # The targets of delegated roles are stored in the parent's
+      # metadata file.  Retrieve the parent role of 'metadata_role'
+      # to confirm 'metadata_role' contains valid targets.
+      parent_role = tuf.roledb.get_parent_rolename(metadata_role)
+
+      # Loop through the targets of 'metadata_role' and confirm
+      # the targets, or their parent directory, exists in the role delegated
+      # paths of the parent role.
+      roles = self.metadata['current'][parent_role]['delegations']['roles']
+      role_index = tuf.repo.signerlib.find_delegated_role(roles, metadata_role)
+
+      if role_index is None:
+        message = parent_role+' has not delegated to '+metadata_role
         raise tuf.RepositoryError(message)
-=======
+      else:
+        role = roles[role_index]
+        paths = role['paths']
+    
+        for target_filepath in metadata_object['targets'].keys():
+          parent_directory, junk = os.path.split(target_filepath)
+          if target_filepath not in paths and parent_directory not in paths:
+            message = 'Role '+repr(metadata_role)+' specifies target '+ \
+              target_filepath+' which is not an allowed path according '+ \
+              'to the delegations set by '+repr(parent_role)+'.'
+            raise tuf.RepositoryError(message)
+   
+    # TODO:
+    """
     else:
       # The targets of delegated roles are stored in the parent's
       # metadata file.  Retrieve the parent role of 'metadata_role'
@@ -976,8 +978,8 @@
                                     metadata_role=metadata_role,
                                     undelegated_targets=undelegated_targets,
                                     parent_role=parent_role))
->>>>>>> 6c2251c0
-    
+    """
+
 
 
 
